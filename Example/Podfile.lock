--- conflicted
+++ resolved
@@ -1,10 +1,6 @@
 PODS:
   - AvailableHapticFeedback (1.0.2)
-<<<<<<< HEAD
-  - MultiSlider (1.10.7):
-=======
-  - MultiSlider (1.11.0):
->>>>>>> 54339400
+  - MultiSlider (1.11.1):
     - AvailableHapticFeedback
     - SweeterSwift
   - SweeterSwift (1.1.4)
@@ -38,18 +34,7 @@
 
 SPEC CHECKSUMS:
   AvailableHapticFeedback: 9b21b9f6d3e4566015988b5de35b40abefe6c09a
-<<<<<<< HEAD
-  MultiSlider: fcc1dbee3047617f70591a7efc6684b7c688f808
-  SweeterSwift: 2708d1eea926546f8f6e8fea38ac8f5598ff00c7
-  SwiftFormat: 5faa819600268dfaa5c19f1359730883db151678
-  SwiftLint: 4105f061f9812b214568b736dab580ab2c73a582
-  SwiftQuality: b050c45f490641616c7caa8629e37987da9fb60c
-
-PODFILE CHECKSUM: 0be31edc1218193657fac36f21cf64676e340c8c
-
-COCOAPODS: 1.9.0
-=======
-  MultiSlider: 60fa840209e7fb21cf5e060bdcd007c98f213a88
+  MultiSlider: 9a82c9856d1ea72f49385451207a985b1704617e
   SweeterSwift: 8a90cf3156f5a1b6f39785c479369a16633b5ea9
   SwiftFormat: b639417da9e024b9e782f917bc9a080cf75bcb37
   SwiftLint: dfd554ff0dff17288ee574814ccdd5cea85d76f7
@@ -57,5 +42,4 @@
 
 PODFILE CHECKSUM: 0be31edc1218193657fac36f21cf64676e340c8c
 
-COCOAPODS: 1.10.0
->>>>>>> 54339400
+COCOAPODS: 1.10.0