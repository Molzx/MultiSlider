--- conflicted
+++ resolved
@@ -4,7 +4,11 @@
 The format is based on [Keep a Changelog](http://keepachangelog.com/en/1.0.0/)
 and this project adheres to [Semantic Versioning](http://semver.org/spec/v2.0.0.html).
 
-<<<<<<< HEAD
+## [Unreleased]
+
+### Added
+- add SwiftUI wrapper `MultiValueSlider`.
+
 ## [1.12.3] - 2022-07-15
 
 ### Changed
@@ -24,12 +28,6 @@
 
 ### Added
 - add `valueLabelTextForThumb`. (thanks @ryota765!)
-=======
-## [Unreleased]
-
-### Added
-- add SwiftUI wrapper `MultiValueSlider`.
->>>>>>> 6c9ff458
 
 ## [1.11.2] - 2021-01-04
 
